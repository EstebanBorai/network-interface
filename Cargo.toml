--- conflicted
+++ resolved
@@ -26,8 +26,4 @@
 
 [target.'cfg(target_os = "windows")'.dependencies]
 libc = "0.2.101"
-<<<<<<< HEAD
-windows = { version = "0.37.0", features = ["Win32_Foundation", "Win32_Networking_WinSock", "Win32_NetworkManagement_IpHelper"] }
-=======
 winapi = {version = "0.3", features = ["ws2def", "ws2ipdef", "netioapi", "iphlpapi", "iptypes", "ntdef"] }
->>>>>>> 38b5d662
